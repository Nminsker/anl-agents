--- conflicted
+++ resolved
@@ -9,23 +9,15 @@
 
 import copy
 import math
-<<<<<<< HEAD
 import random
 
-=======
 from anl.anl2024.negotiators.base import ANLNegotiator
->>>>>>> 1e1b9e60
 import numpy as np
 import scipy
 from negmas.outcomes import Outcome
-<<<<<<< HEAD
 from negmas.preferences import nash_points, pareto_frontier
-from negmas.sao import ResponseType, SAONegotiator, SAOResponse, SAOState
-=======
 from negmas.sao import ResponseType, SAOResponse, SAOState
-from negmas.preferences import pareto_frontier, nash_points
-
->>>>>>> 1e1b9e60
+
 
 __all__ = ["INegotiator"]
 
