--- conflicted
+++ resolved
@@ -1,20 +1,14 @@
 from anl.anl2024.negotiators.base import ANLNegotiator
 import numpy as np
-<<<<<<< HEAD
 from negmas import (
     Outcome,
     ResponseType,
-    SAONegotiator,
     SAOResponse,
     SAOState,
     nash_points,
     pareto_frontier,
 )
-=======
 from copy import deepcopy
-from negmas import nash_points, pareto_frontier
-from negmas import Outcome, ResponseType, SAOResponse, SAOState
->>>>>>> 1e1b9e60
 from scipy.optimize import curve_fit
 
 
