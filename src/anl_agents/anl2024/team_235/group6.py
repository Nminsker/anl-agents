import random

<<<<<<< HEAD
import numpy as np
from negmas.sao import ResponseType, SAONegotiator, SAOResponse, SAOState
=======
from anl.anl2024.negotiators.base import ANLNegotiator
from negmas.sao import ResponseType, SAOResponse, SAOState
>>>>>>> 1e1b9e60
from scipy.optimize import curve_fit

__all__ = ["Group6"]


class Group6(ANLNegotiator):
    def __init__(self, **kwargs):
        super().__init__(**kwargs)
        self.offer_history = []
        self.time_history = []
        self.utility_history = []

    def on_preferences_changed(self, changes) -> None:
        if self.ufun is None:
            return
        self.best_offer__ = self.ufun.best()
        self.rational_outcomes = [
            o
            for o in self.nmi.outcome_space.enumerate_or_sample()
            if self.ufun(o) > self.ufun.reserved_value
        ]

    def opponent_model(self):
        if not self.offer_history:
            return None
        # Estimate the opponent's strategy (simple curve fitting here)
        try:
            params, _ = curve_fit(
                self.aspiration_function,
                self.time_history,
                self.utility_history,
                maxfev=1000,
            )
            return params
        except Exception:
            return None

    def aspiration_function(self, t, max_util, min_util, exp):
        """Aspiration level adjusts over time from max_util to min_util."""
        return (max_util - min_util) * (1 - np.power(t, exp)) + min_util

    def acceptance_strategy(self, current_offer, current_time):
        if not current_offer:
            return False
        assert self.ufun is not None and self.opponent_ufun is not None
        offer_utility = self.ufun(current_offer)
        # Dynamic aspiration level based on negotiation time
        aspiration_level = self.aspiration_function(
            current_time, self.ufun(self.best_offer__), self.ufun.reserved_value, 1.2
        )
        return offer_utility >= aspiration_level

    def bidding_strategy(self, current_time):
        aspiration_level = self.aspiration_function(
            current_time, self.ufun(self.best_offer__), self.ufun.reserved_value, 1.2
        )
        potential_outcomes = [
            o for o in self.rational_outcomes if self.ufun(o) >= aspiration_level
        ]
        if not potential_outcomes:
            potential_outcomes = self.rational_outcomes
        return random.choice(potential_outcomes)

    def __call__(self, state: SAOState) -> SAOResponse:
        current_offer = state.current_offer
        current_time = state.relative_time
        if current_offer:
            self.offer_history.append(current_offer)
            self.time_history.append(current_time)
            self.utility_history.append(self.ufun(current_offer))

        if self.acceptance_strategy(current_offer, current_time):
            return SAOResponse(ResponseType.ACCEPT_OFFER, current_offer)
        counter_offer = self.bidding_strategy(current_time)
        return SAOResponse(ResponseType.REJECT_OFFER, counter_offer)<|MERGE_RESOLUTION|>--- conflicted
+++ resolved
@@ -1,12 +1,9 @@
 import random
 
-<<<<<<< HEAD
 import numpy as np
-from negmas.sao import ResponseType, SAONegotiator, SAOResponse, SAOState
-=======
+from negmas.sao import ResponseType, SAOResponse, SAOState
+
 from anl.anl2024.negotiators.base import ANLNegotiator
-from negmas.sao import ResponseType, SAOResponse, SAOState
->>>>>>> 1e1b9e60
 from scipy.optimize import curve_fit
 
 __all__ = ["Group6"]
