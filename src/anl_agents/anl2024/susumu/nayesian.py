<<<<<<< HEAD
import numpy as np
from negmas.outcomes import Outcome
from negmas.sao import ResponseType, SAONegotiator, SAOResponse, SAOState
=======
from anl.anl2024.negotiators.base import ANLNegotiator
from negmas.outcomes import Outcome
from negmas.sao import ResponseType, SAOResponse, SAOState
import numpy as np
>>>>>>> 1e1b9e60

__all__ = ["Nayesian"]


class Nayesian(ANLNegotiator):
    """
    Your agent code. This is the ONLY class you need to implement
    """

    rational_outcomes = tuple()

    partner_reserved_value = 0

    def __init__(self, *args, **kwargs):
        """Initialization"""
        super().__init__(*args, **kwargs)
        # keeps track of times at which the opponent offers
        self.opponent_times: list[float] = []
        # keeps track of opponent utilities of its offers
        self.opponent_utilities: list[float] = []
        # keeps track of our last estimate of the opponent reserved value
        self.oppnent_rv_range = [0, 1]
        # keeps track of the rational outcome set given our estimate of the
        # opponent reserved value and our knowledge of ours
        # self._rational: list[tuple[float, float, Outcome]] = []

    def on_preferences_changed(self, changes):
        """
        Called just after the ufun is set and before the negotiation starts.

        Remarks:
            - Can optionally be used for initializing your agent.
            - We use it to save a list of all rational outcomes.

        """
        # If there a no outcomes (should in theory never happen)
        if self.ufun is None:
            return

        # self.opponent_ufun = self.private_info["opponent_ufun"]

        outcomes = self.nmi.outcome_space.enumerate_or_sample()

        self.ordered_outcomes = sorted(
            [
                (self.ufun(outcome), self.opponent_ufun(outcome), outcome)
                for outcome in outcomes
            ],
            key=lambda x: x[0],
            reverse=True,
        )  # sort from high to low according my utils

        self.rational_outcomes = []
        pair_utilities = []
        prod_utilities = []
        for o in self.ordered_outcomes:
            if o[0] > self.ufun.reserved_value:
                self.rational_outcomes.append(o[2])
                pair_utilities.append([o[0], o[1]])
                prod_utilities.append(o[0] * o[1])
        self.oppnent_rv_max = pair_utilities[-1][1]
        self.pair_utilities = np.array(pair_utilities)
        self.prod_utilities = np.array(prod_utilities)

        best_nash_outcome_i = np.argmax(self.prod_utilities)
        self.best_nash_outcome = self.rational_outcomes[best_nash_outcome_i]
        self.worst_nash_outcome = self.rational_outcomes[-1]

        self.best_nash_u = self.pair_utilities[best_nash_outcome_i, 0]
        self.worst_nash_u = self.pair_utilities[-1, 0]

        self.acceptable_utility = 1
        # print('ufun_initilize')

    def __call__(self, state: SAOState) -> SAOResponse:
        """
        Called to (counter-)offer.

        Args:
            state: the `SAOState` containing the offer from your partner (None if you are just starting the negotiation)
                   and other information about the negotiation (e.g. current step, relative time, etc).
        Returns:
            A response of type `SAOResponse` which indicates whether you accept, or reject the offer or leave the negotiation.
            If you reject an offer, you are required to pass a counter offer.

        Remarks:
            - This is the ONLY function you need to implement.
            - You can access your ufun using `self.ufun`.
            - You can access the opponent's ufun using self.opponent_ufun(offer)
            - You can access the mechanism for helpful functions like sampling from the outcome space using `self.nmi` (returns an `SAONMI` instance).
            - You can access the current offer (from your partner) as `state.current_offer`.
              - If this is `None`, you are starting the negotiation now (no offers yet).
        """
        offer = state.current_offer
        # print('called', offer)
        self._update_nash(offer)

        # if there are no outcomes (should in theory never happen)
        if self.ufun is None:
            # print('None')
            return SAOResponse(ResponseType.END_NEGOTIATION, None)

        # Determine the acceptability of the offer in the acceptance_strategy
        if self.acceptance_strategy(state):
            # print('accept')
            return SAOResponse(ResponseType.ACCEPT_OFFER, offer)

        # If it's not acceptable, determine the counter offer in the bidding_strategy
        return SAOResponse(ResponseType.REJECT_OFFER, self.bidding_strategy(state))

    def _update_nash(self, offer):
        # print('update')
        # update wrost nash according to opponent's bids
        if offer is None:
            return
        # update partner reservation value, first use the easist way
        # print(offer)
        opp_offer_u = self.opponent_ufun(offer)
        # print('ufun_cal')
        if opp_offer_u > self.oppnent_rv_max:
            return
        else:
            self.oppnent_rv_max = opp_offer_u
        self.offer_u_i = np.searchsorted(self.pair_utilities[:, 1], opp_offer_u)

        self.worst_nash_outcome = self.rational_outcomes[self.offer_u_i]

    def acceptance_strategy(self, state: SAOState) -> bool:
        # print('In acceptance')
        offered_u = self.ufun(state.current_offer)
        # print('received utility:', offered_u)
        if (offered_u >= self.acceptable_utility) or (offered_u >= self.best_nash_u):
            return True
        else:
            return False

    def bidding_strategy(self, state: SAOState) -> Outcome | None:
        """
        This is one of the functions you need to implement.
        It should determine the counter offer.

        Returns: The counter offer as Outcome.
        """
        # print('bidding_start')
        t = state.relative_time
        asp = (1 - self.best_nash_u) * (1.0 - np.power(t, 5)) + self.best_nash_u
        # print('asp:', asp)
        index = np.searchsorted(self.pair_utilities[:, 0][::-1], asp, side="right")
        # print('searched:', self.pair_utilities[:,0][::-1][index-1])
        index = self.pair_utilities[:, 0].size - index
        # print('indexted:', self.pair_utilities[:,0][index])
        # print('bidding_u:', self.ufun(self.rational_outcomes[index]))

        return self.rational_outcomes[index]


if __name__ == "__main__":
    from .helpers.runner import run_a_tournament

    # if you want to do a very small test, use the parameter small=True here. Otherwise, you can use the default parameters.
    run_a_tournament(Nayesian, small=True)<|MERGE_RESOLUTION|>--- conflicted
+++ resolved
@@ -1,13 +1,7 @@
-<<<<<<< HEAD
 import numpy as np
-from negmas.outcomes import Outcome
-from negmas.sao import ResponseType, SAONegotiator, SAOResponse, SAOState
-=======
 from anl.anl2024.negotiators.base import ANLNegotiator
 from negmas.outcomes import Outcome
 from negmas.sao import ResponseType, SAOResponse, SAOState
-import numpy as np
->>>>>>> 1e1b9e60
 
 __all__ = ["Nayesian"]
 
