<<<<<<< HEAD
from typing import List

import numpy as np
=======
from copy import deepcopy
from anl.anl2024.negotiators.base import ANLNegotiator
import numpy as np
from negmas.sao import SAOResponse
>>>>>>> 1e1b9e60
from negmas import Outcome, ResponseType, SAOState
from negmas.sao import SAONegotiator, SAOResponse
from scipy.optimize import curve_fit

__all__ = ["Ilan"]


class Ilan(ANLNegotiator):
    def __init__(
        self, *args, e: float = 5.0, aggressiveness: float = 0.8, **kwargs
    ) -> None:
        super().__init__(*args, **kwargs)
        self.e = e
        self.aggressiveness = aggressiveness
        self.total_rounds = 0
        self.opponent_times = []
        self.opponents_utilities = []
        self._past_opponent_rv = 0.0
        self._rational = []

    def on_negotiation_start(self, state):
        super().on_negotiation_start(state)

        nsteps__ = (
            self.nmi.n_steps
            if self.nmi.n_steps
            else int(
                (self.nmi.state.time + 1e-6) / (self.nmi.state.relative_time + 1e-6)
                + 0.5
            )
        )
        self.total_rounds = nsteps__

    def on_preferences_changed(self, changes):
        assert self.ufun is not None
        self.private_info["opponent_ufun"] = deepcopy(self.opponent_ufun)
        self.best_offer__ = self.ufun.best()
        return super().on_preferences_changed(changes)

    def __call__(self, state: SAOState) -> SAOResponse:
        self.update_reserved_value(state.current_offer, state.relative_time)
        if self.is_acceptable(state.current_offer, state.relative_time):
            return SAOResponse(ResponseType.ACCEPT_OFFER, state.current_offer)
        return SAOResponse(
            ResponseType.REJECT_OFFER, self.generate_offer(state.relative_time)
        )

    def generate_offer(self, relative_time) -> Outcome:
        assert self.ufun and self.opponent_ufun
        if (
            not self._rational
            or abs(self.opponent_ufun.reserved_value - self._past_opponent_rv) > 1e-3
        ):
            self._rational = sorted(
                [
                    (my_util, opp_util, _)
                    for _ in self.nmi.outcome_space.enumerate_or_sample(
                        levels=10, max_cardinality=100_00
                    )
                    if (my_util := float(self.ufun(_))) > self.ufun.reserved_value
                    and (opp_util := float(self.opponent_ufun(_)))
                    > self.opponent_ufun.reserved_value
                ]
            )
        if not self._rational:
            return self.best_offer__
        asp = (1.0 - np.power(relative_time, self.e)) + 1.0
        max_rational = len(self._rational) - 1
        idx = max(0, min(max_rational, int(asp * max_rational * self.aggressiveness)))
        return self._rational[idx][-1]

    def is_acceptable(self, offer, relative_time) -> bool:
        if offer is None:
            return False
        assert self.ufun
        asp = (1.0 - np.power(relative_time, self.e)) + self.ufun.reserved_value
        return float(self.ufun(offer)) >= asp * 1.2

    def update_reserved_value(self, offer, relative_time):
        if offer is None:
            return
        assert self.opponent_ufun
        self.opponents_utilities.append(float(self.opponent_ufun(offer)))
        self.opponent_times.append(relative_time)
        bounds = ((0.2, 0.0), (5.0, min(self.opponents_utilities)))
        try:
            optimal_vals, _ = curve_fit(
                lambda x, e, rv: (self.opponents_utilities[0] - rv)
                * (1.0 - np.power(x, e))
                + rv,
                self.opponent_times,
                self.opponents_utilities,
                bounds=bounds,
            )
            self._past_opponent_rv = self.opponent_ufun.reserved_value
            self.opponent_ufun.reserved_value = optimal_vals[1] * 0.9
        except Exception:
            pass


def update_strategy_results(agent: Ilan, opponent_results: List[float]):
    agent.opponents_utilities.extend(opponent_results)
    agent.update_reserved_value(None, 0.0)


# if __name__ == "__main__":
#     from .helpers.runner import run_a_tournament

#     run_a_tournament([Ilan])<|MERGE_RESOLUTION|>--- conflicted
+++ resolved
@@ -1,16 +1,11 @@
-<<<<<<< HEAD
+import numpy as np
+from negmas.sao import SAOResponse
+from negmas import Outcome, ResponseType, SAOState
+from scipy.optimize import curve_fit
+from copy import deepcopy
+from anl.anl2024.negotiators.base import ANLNegotiator
 from typing import List
 
-import numpy as np
-=======
-from copy import deepcopy
-from anl.anl2024.negotiators.base import ANLNegotiator
-import numpy as np
-from negmas.sao import SAOResponse
->>>>>>> 1e1b9e60
-from negmas import Outcome, ResponseType, SAOState
-from negmas.sao import SAONegotiator, SAOResponse
-from scipy.optimize import curve_fit
 
 __all__ = ["Ilan"]
 
