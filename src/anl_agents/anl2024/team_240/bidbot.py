--- conflicted
+++ resolved
@@ -7,17 +7,11 @@
 the authors and the ANAC 2024 ANL competition.
 """
 
-<<<<<<< HEAD
 import math
 
-from negmas.outcomes import Outcome
-from negmas.sao import ResponseType, SAONegotiator, SAOResponse, SAOState
-=======
 from anl.anl2024.negotiators.base import ANLNegotiator
 from negmas.outcomes import Outcome
 from negmas.sao import ResponseType, SAOResponse, SAOState
-import math
->>>>>>> 1e1b9e60
 
 __all__ = ["BidBot"]
 
