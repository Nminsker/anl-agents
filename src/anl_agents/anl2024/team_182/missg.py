"""
**Submitted to ANAC 2024 Automated Negotiation League**
*Team* type your team name here
*Authors* type your team member names with their emails here

This code is free to use or update given that proper attribution is given to
the authors and the ANAC 2024 ANL competition.
"""

import random
import warnings

<<<<<<< HEAD
import matplotlib.pyplot as plt
import numpy as np
=======
from anl.anl2024.negotiators.base import ANLNegotiator

>>>>>>> 1e1b9e60
from negmas.common import MechanismState

# from helpers.runner import run_a_tournament
from negmas.outcomes import Outcome
<<<<<<< HEAD
from negmas.sao import ResponseType, SAONegotiator, SAOResponse, SAOState
=======
from negmas.sao import ResponseType, SAOResponse, SAOState
import matplotlib.pyplot as plt
import numpy as np

>>>>>>> 1e1b9e60
from scipy.stats import norm

__all__ = ["MissG"]


class MissG(ANLNegotiator):
    """
    Your agent code. This is the ONLY class you need to implement
    """

    rational_outcomes = tuple()
    partner_reserved_value = 0

    rv_history = []
    partner_behavior_scores = []
    agent_behavior_scores = []
    reservation_estimates = []
    behavior_difference = -0.2
    previous_offer = None
    previous_bid = None

    # Bidding
    # Define when tactic change happen, where negotiation start at time 0 and end at 1.
    tactic_change_threshold = 0.9
    # epsilons for bidding
    explore_epsilon = 1
    exploit_epsilon = 0
    explore_threshold_history = []

    # geeg part
    acceptance_threshold_history = []
    threshold_history = []
    acceptance_threshold = 0.8

    def on_preferences_changed(self, changes):
        """
        Called when preferences change. In ANL 2024, this is equivalent with initializing the agent.

        Remarks:
            - Can optionally be used for initializing your agent.
            - We use it to save a list of all rational outcomes.

        """
        # If there a no outcomes (should in theory never happen)
        if self.ufun is None:
            return

        self.rational_outcomes = [
            _
            for _ in self.nmi.outcome_space.enumerate_or_sample()  # enumerates outcome space when finite, samples when infinite
            if self.ufun(_) > self.ufun.reserved_value
        ]

        # Estimate the reservation value, as a first guess, the opponent is the average value
        self.partner_reserved_value = 0.5
        self.rv_history.append(self.partner_reserved_value)
        # Calculate pareto frontier
        self.pareto_front = self._find_pareto_front()
        self.best_offer__ = self.ufun.best()

    def __call__(self, state: SAOState) -> SAOResponse:
        """
        Called to (counter-)offer.

        Args:
            state: the `SAOState` containing the offer from your partner (None if you are just starting the negotiation)
                   and other information about the negotiation (e.g. current step, relative time, etc).
        Returns:
            A response of type `SAOResponse` which indicates whether you accept, or reject the offer or leave the negotiation.
            If you reject an offer, you are required to pass a counter offer.

        Remarks:
            - This is the ONLY function you need to implement.
            - You can access your ufun using `self.ufun`.
            - You can access the opponent's ufun using self.opponent_ufun(offer)
            - You can access the mechanism for helpful functions like sampling from the outcome space using `self.nmi` (returns an `SAONMI` instance).
            - You can access the current offer (from your partner) as `state.current_offer`.
              - If this is `None`, you are starting the negotiation now (no offers yet).
        """
        offer = state.current_offer

        self.update_partner_reserved_value(state)
        self.update_partner_behavior(state)
        self.previous_offer = offer

        # if there are no outcomes (should in theory never happen)
        if self.ufun is None:
            return SAOResponse(ResponseType.END_NEGOTIATION, None)

        # Determine the acceptability of the offer in the acceptance_strategy
        if self.acceptance_strategy(state):
            return SAOResponse(ResponseType.ACCEPT_OFFER, offer)

        # If it's not acceptable, determine the counter offer in the bidding_strategy
        return SAOResponse(ResponseType.REJECT_OFFER, self.bidding_strategy(state))

    def update_acceptance_threshold(self):
        try:
            # based on the opponent behaviour lower or higher the threshold
            if self.get_behavior_difference() < 0:
                if all(score == 1 for score in self.partner_behavior_scores[-5:]):
                    for n in range(4):
                        self.acceptance_threshold += 0.0005
                else:
                    self.acceptance_threshold -= 0.008
                self.acceptance_threshold = max(
                    0.0, min(1.0, self.acceptance_threshold)
                )
            if self.get_behavior_difference() >= 0:
                self.acceptance_threshold += 0.01
                self.acceptance_threshold = max(
                    0.0, min(1.0, self.acceptance_threshold)
                )
        except Exception:
            pass  # print("error in updating the acceptance threshold", e)
        self.acceptance_threshold = max(self.acceptance_threshold, self.reserved_value)
        self.acceptance_threshold_history.append(self.acceptance_threshold)
        return self.acceptance_threshold

    def acceptance_strategy(self, state: SAOState) -> bool:
        """
        Determine whether to accept or reject an offer based on the negotiation phase and the offer's utility.

        Args:
            state: The current state of the negotiation.

        Returns:
            bool: True if the offer should be accepted, False otherwise.
        """
        try:
            if (
                self.nmi.n_steps is not None and state.step / self.nmi.n_steps < 0.9
            ) or (self.nmi.n_steps is None and state.relative_time < 0.9):
                return False
            # Calculate the acceptance threshold based on the current state, which includes the negotiation phase, the offer's utility and reservation value
            assert self.ufun and self.opponent_ufun
            offer = state.current_offer
            offer_utility = float(self.ufun(offer))
            assert self.ufun
            acceptance_threshold = self.update_acceptance_threshold()
            threshold = (
                self.ufun.reserved_value
                + (1 - self.ufun.reserved_value) * acceptance_threshold
            )
            self.threshold_history.append(threshold)

            opponent_rv = self.partner_reserved_value

            # Adjust acceptance threshold based on the difference between agent's and opponent's reservation values
            # Make the agent more cautious if opponent's RV is close to agent's RV
            if abs(opponent_rv - self.ufun.reserved_value) < 0.1:
                cautious_factor = 1.4  # if below then lets the opponent win (but almost 1 negotiation time) and if above takes too much time
                acceptance_threshold *= cautious_factor
            self.acceptance_threshold_history.append(self.acceptance_threshold)

            if offer_utility >= threshold:
                return True

            if offer_utility >= acceptance_threshold:
                return True

        except Exception:
            pass  # print("error in accepting a bid", e)
        return False

    def plot_acceptance_thresholds(self):
        plt.plot(self.acceptance_threshold_history, label="Acceptance Threshold")
        plt.plot(self.threshold_history, label="Threshold")
        plt.xlabel("Time")
        plt.ylabel("Value")
        plt.title("Evolution of Acceptance Threshold and Threshold")
        plt.legend()
        plt.savefig("acceptance_thresholds.png")
        plt.close()

    def _is_pareto_optimal(self, outcome: Outcome) -> bool:
        """
        Determine whether the outcome is pareto optimal in the given negotiation.
        """
        # By definition, outcome is pareto optimal when utility of either
        # agent cannot be increase without decreasing the utility of the other.
        assert self.ufun and self.opponent_ufun
        for other_outcome in self.rational_outcomes:
            if float(self.ufun(other_outcome)) > float(self.ufun(outcome)) and float(
                self.opponent_ufun(other_outcome)
            ) > float(self.opponent_ufun(outcome)):
                return False
        return True

    def _find_pareto_front(self) -> list:
        """
        Find all the pareto optimal points in the given negotiation.

        Returns: list of pareto optimal points.
        """
        pareto_front = []
        # Enumerate all rational outcomes and keep track of one that is pareto optimal.
        for outcome in self.rational_outcomes:
            if self._is_pareto_optimal(outcome):
                pareto_front.append(outcome)

        # Sort the pareto front from best to worst utility for our agent
        pareto_front.sort(key=lambda x: float(self.ufun(x)), reverse=True)  # type: ignore
        return pareto_front

    def _get_explore_domain(self, state: SAOState) -> list:
        """
        Calcuate the feasible exploration domain at the current moment.
        Exploration domain start conservative (start with points that best
        utility for our agent but may not be for the opponent) and then expand
        to include points with lesser utility as time progress.

        Returns: list of possible offers.
        """
        # Set the possible region of exploration domain
        # Vertical threshold that slide to the left (decrease over time).
        assert self.ufun and self.opponent_ufun
        rel_ = (
            state.step / self.nmi.n_steps
            if self.nmi.n_steps is not None
            else state.relative_time
        )
        explore_threshold_vertical = (
            1  # Initial threshold
            - (1 - self.ufun.reserved_value)  # adjust range
            * (rel_) ** 2  # exponential decay
        )
        self.explore_threshold_history.append(explore_threshold_vertical)

        # Horizontal threshold that slide to the top (increase over time).
        explore_threshold_horizontal = (
            0  # Initial threshold
            + self.partner_reserved_value  # adjust range
            * (rel_) ** 2  # exponential growth
        )
        # Select all outcomes that within the current threshold region
        explore_domain = sorted(
            [
                _
                for _ in self.rational_outcomes
                if (float(self.ufun(_)) > explore_threshold_vertical)
                and (float(self.opponent_ufun(_)) < explore_threshold_horizontal)
            ],
            key=lambda x: float(self.ufun(x)) + float(self.opponent_ufun(x)),  # type: ignore
            reverse=True,
        )

        # If explore domain is empty, then select the best offer from pareto front.
        if not explore_domain:
            explore_domain.append(self.pareto_front[0])

        return explore_domain

    def plot_explore_thresholds(self):
        plt.plot(self.explore_threshold_history, label="Explore Threshold")
        plt.xlabel("Time")
        plt.ylabel("Value")
        plt.title("Evolution of Explore Threshold")
        plt.legend()
        plt.savefig("explore_thresholds.png")
        plt.close()

    def _epsilon_greedy(self, epsilon, state: SAOState) -> Outcome:
        """
        Epsilon greedy determine action of whether to explore or exploit opponent.
        High epsilon lead to higher chance of exploration whereas
        low epsilon lead to higher chance of exploitation.

        Returns: Bidding offer for the opponent.
        """
        # Explore
        # Select one of the points from the exploration domain.
        if random.uniform(0, 1) < epsilon:
            possible_offers = self._get_explore_domain(state)
            return possible_offers[random.randint(0, round(len(possible_offers) / 10))]

        # Exploit

        # The opponent might be stubborn in two situation:
        # (1) it have high reservation value
        # (2) it want us to think that it have high reservation value
        # Either case, our estimation of opponent reservation value would be high.
        # So, we also want to try out reservation value that is below the estimation.
        n_steps__ = (
            self.nmi.n_steps
            if self.nmi.n_steps is not None
            else min(self.nmi.time_limit * state.step / state.time, self.nmi.n_outcomes)
        )
        adjusted_opp_res_val = (
            0  # minimum value
            + (self.partner_reserved_value)  # maximum value
            # exponentially grow reservation value from minimum to maximum
            * (
                (state.step + 1 - n_steps__ * self.tactic_change_threshold)
                / (n_steps__ * (1 - self.tactic_change_threshold))
            )
            ** 2
        )

        if adjusted_opp_res_val <= 0:
            adjusted_opp_res_val = self.partner_reserved_value / 2

        # Remove any offer that is below the reservation values.
        assert self.ufun and self.opponent_ufun
        possible_offers = [
            _
            for _ in self.pareto_front
            if float(self.opponent_ufun(_)) > adjusted_opp_res_val
        ]
        # If there is no possible offers (e.g. our estimation of opponent rv is wrong)
        # then revert to offering our top offer
        if not possible_offers:
            return self.best_offer__

        # Otherwise, select from the best possible offer
        return possible_offers[0]

    def bidding_strategy(self, state: SAOState) -> Outcome | None:
        """
        This is one of the functions you need to implement.
        It should determine the counter offer.

        Returns: The counter offer as Outcome.
        """

        # The opponent's ufun can be accessed using self.opponent_ufun, which is not used yet.
        # Draft for bidding strategy

        # Phase 1: exploration
        # In the first phase, diverse set of bidding is offered to learn about
        # reservation value and strategy of the opponent as well as concealing
        # the strategy of our agent.

        n_steps__ = (
            self.nmi.n_steps
            if self.nmi.n_steps is not None
            else min(self.nmi.time_limit * state.step / state.time, self.nmi.n_outcomes)
        )
        if state.step < n_steps__ * self.tactic_change_threshold:
            bid = self._epsilon_greedy(self.explore_epsilon, state)

        # Phase 2: exploitation
        # In the second pahse, search for a offer that most advantagous to
        # our agent but still beneficial to the opponent.
        else:
            bid = self._epsilon_greedy(self.exploit_epsilon, state)

        # Dont remove this code - Matteo
        self.update_agent_behavior(bid)
        self.previous_bid = bid

        return bid

    # The code below is about the opponent modeling.

    def update_partner_reserved_value(self, state: SAOState) -> None:
        """
        Using the information of the new offers, you can update the estimated reservation value of the opponent.
        This function estimates the opponent function by applying Bayesian Learning.
        The initial estimation is the same as our actual reservation value.
        The prior standard deviation is a hyperparameter.
        returns: None.
        """
        assert self.ufun and self.opponent_ufun

        offer = state.current_offer
        opponent_value = self.opponent_ufun(offer)

        prior_mean = self.partner_reserved_value
        prior_std = (
            0.25  # Hyperparameter, we can initiate this to something else -Marijn
        )
        # Higher values make the rv-history graph smoother, opposite happening for lower values

        # Compute the likelihood using the opponent's utility function
        likelihood = norm.pdf(opponent_value, loc=prior_mean, scale=prior_std)

        # Update mean based on Bayesian inference
        posterior_mean = (prior_mean + opponent_value * likelihood) / (1 + likelihood)

        # Updated opponent's reserved value
        self.partner_reserved_value = posterior_mean

        self.rv_history.append(self.partner_reserved_value)

    def update_partner_behavior(self, state: SAOState) -> None:
        """Measures the concession rate of the opponent.
        Return: 1 - if a concession is made.
                0 - if no concession is made.
        """
        assert self.opponent_ufun and self.ufun
        if self.opponent_ufun(state.current_offer) < self.opponent_ufun(
            self.previous_offer
        ):
            self.partner_behavior_scores.append(1)
        else:
            self.partner_behavior_scores.append(0)

    def update_agent_behavior(self, current_bid) -> None:
        """Measures the concession rate of the agent.
        Return: 1 - if a concession is made.
                0 - if no concession is made.
        """
        assert self.opponent_ufun and self.ufun
        if self.ufun(current_bid) < self.ufun(self.previous_bid):
            self.agent_behavior_scores.append(1)
        else:
            self.agent_behavior_scores.append(0)

    def get_partner_behavior(self):
        """Calculates the average of concessions of the opponent made between 0 and 1.
        The more concessions it makes, the higher the value."""
        if len(self.partner_behavior_scores) > 0:
            return np.mean(self.partner_behavior_scores)
        else:
            return 0

    def get_agent_behavior(self):
        """Calculates the average of concessions of the agent made between 0 and 1.
        The more concessions it makes, the higher the value."""
        if len(self.agent_behavior_scores) > 0:
            return np.mean(self.agent_behavior_scores)
        else:
            return 0

    def get_behavior_difference(self):
        """
        Returns the difference in concessions in that time-step
        neutral = 0
        more conceder = negative value
        more stubborn = positive value
        """
        behavior_difference = self.get_agent_behavior() - self.get_partner_behavior()
        return behavior_difference

    def plot_behaviors(self):
        """Plots the concession rate of each agent and the difference between them."""
        partner_values = []
        agent_values = []
        differences = []
        for i in range(len(self.partner_behavior_scores)):
            with warnings.catch_warnings():
                warnings.simplefilter("ignore", category=RuntimeWarning)
                partner_values.append(np.mean(self.partner_behavior_scores[:i]))
                agent_values.append(np.mean(self.agent_behavior_scores[:i]))
                differences.append(
                    np.mean(self.agent_behavior_scores[:i])
                    - np.mean(self.partner_behavior_scores[:i])
                )

        x = list(range(len(self.partner_behavior_scores)))
        plt.plot(x, np.asarray(partner_values), color="blue", label="Partner")
        plt.plot(x, np.asarray(agent_values), color="red", label="Agent")
        plt.plot(x, np.asarray(differences), color="green", label="Differences")

        # Adding labels and legend
        plt.xlabel("Time")
        plt.ylabel("Mean")
        plt.title("Behavior of the agents")
        plt.legend()
        plt.savefig("behaviors.png")
        plt.close()

    def _on_negotiation_end(self, state: MechanismState) -> None:
        # Plots the estimated RV values throughout the negotiation.
        # plt.plot(self.rv_history)
        # plt.title('RV History')
        # plt.grid(True)
        # lt.savefig('rv_history.png')
        # plt.close()

        # print(self.agent_behavior_scores)
        # print(self.get_agent_behavior())
        # print(self.partner_behavior_scores)
        # print(self.get_partner_behavior())

        # self.plot_behaviors()
        # self.plot_acceptance_thresholds()
        # self.plot_explore_thresholds()

        return super()._on_negotiation_end(state)  # type: ignore


# if you want to do a very small test, use the parameter small=True here. Otherwise, you can use the default parameters.
# if __name__ == "__main__":
#    run_a_tournament(MissG)<|MERGE_RESOLUTION|>--- conflicted
+++ resolved
@@ -10,25 +10,17 @@
 import random
 import warnings
 
-<<<<<<< HEAD
 import matplotlib.pyplot as plt
 import numpy as np
-=======
 from anl.anl2024.negotiators.base import ANLNegotiator
 
->>>>>>> 1e1b9e60
 from negmas.common import MechanismState
 
 # from helpers.runner import run_a_tournament
 from negmas.outcomes import Outcome
-<<<<<<< HEAD
-from negmas.sao import ResponseType, SAONegotiator, SAOResponse, SAOState
-=======
 from negmas.sao import ResponseType, SAOResponse, SAOState
-import matplotlib.pyplot as plt
-import numpy as np
-
->>>>>>> 1e1b9e60
+
+
 from scipy.stats import norm
 
 __all__ = ["MissG"]
