<<<<<<< HEAD
import numpy as np
=======
from copy import deepcopy

from anl.anl2024.negotiators.base import ANLNegotiator
from negmas.common import PreferencesChange
import numpy as np
from negmas.sao import SAOResponse
>>>>>>> 1e1b9e60
from negmas import Outcome, ResponseType
from negmas.common import PreferencesChange
from negmas.preferences import nash_points, pareto_frontier
from negmas.sao import SAONegotiator, SAOResponse
from scipy.optimize import curve_fit

__all__ = ["CARCAgent"]


def aspiration_function(t, mx, rv, e, c):
    return (mx - rv) * (1.0 - c * np.power(t, e)) + rv


class CARCAgent(ANLNegotiator):
    def __init__(
        self,
        *args,
        min_unique_utilities: int = 10,
        e: float = 5.0,
        stochasticity: float = 0.1,
        enable_logging: bool = False,
        **kwargs,
    ):
        """Initialization"""
        super().__init__(*args, **kwargs)
        self.e = e
        self.min_unique_utilities = min_unique_utilities
        self.stochasticity = stochasticity
        self.opponent_times: list[float] = []
        self.opponent_utilities: list[float] = []
        self._past_oppnent_rv = 0.0
        self._rational: list[tuple[float, float, Outcome]] = []
        self._type_name = "CARCAgent"
        self._enable_logging = enable_logging
        self._nash_util = 0.0
        self._opponent_nash_util = 0.0

    def on_preferences_changed(self, changes: list[PreferencesChange]):
        assert (
            self.ufun is not None
            and self.opponent_ufun is not None
            and self.ufun.outcome_space is not None
        )
        self.private_info["opponent_ufun"] = deepcopy(self.opponent_ufun)
        ufuns = (self.ufun, self.opponent_ufun)
        outcomes = list(self.ufun.outcome_space.enumerate_or_sample())
        frontier_utils, _ = pareto_frontier(ufuns, outcomes)  # type: ignore
        nash_point = nash_points(ufuns, frontier_utils)  # type: ignore
        if nash_point:
            self._nash_util = nash_point[0][0][0]
            self._opponent_nash_util = nash_point[0][0][1]
        else:
            self._nash_util = (self.ufun.minmax()[0] + self.ufun.minmax()[1]) / 2.0
            self._opponent_nash_util = (
                self.opponent_ufun.minmax()[0] + self.opponent_ufun.minmax()[1]
            ) / 2.0

        self.opponent_ufun.reserved_value = self.ufun.reserved_value

        self._rational = sorted(
            [
                (my_util, opp_util, _)
                for _ in self.nmi.outcome_space.enumerate_or_sample(
                    levels=10, max_cardinality=100_000
                )
                if (my_util := float(self.ufun(_)))
                >= max(self.ufun.reserved_value, self._nash_util * 0.8)
                and (opp_util := float(self.opponent_ufun(_)))
                <= max(self.opponent_ufun.reserved_value, self._opponent_nash_util)
                * 1.2
            ],
        )
        self.best_offer__ = self.ufun.best()

    def __call__(self, state):
        # update the opponent reserved value in self.opponent_ufun
        self.update_reserved_value(state.current_offer, state.relative_time)
        # run the acceptance strategy and if the offer received is acceptable, accept it
        if self.is_acceptable(state.current_offer, state.relative_time):
            return SAOResponse(ResponseType.ACCEPT_OFFER, state.current_offer)
        # call the offering strategy
        return SAOResponse(
            ResponseType.REJECT_OFFER, self.generate_offer(state.relative_time)
        )

    def generate_offer(self, relative_time) -> Outcome:
        if not self._rational:
            return self.best_offer__

        asp = aspiration_function(relative_time, 1.0, 0.0, 1.0, 1.0)
        asp1 = aspiration_function(relative_time, 1.0, 0.0, 2.0, 0.8)
        max_rational = len(self._rational) - 1
        min_indx = max(0, min(max_rational, int(asp * max_rational)))
        max_indx = max(0, min(max_rational, int(asp1 * max_rational)))
        indx = (
            np.random.randint(min_indx, max_indx) if max_indx > min_indx else max_indx
        )
        outcome = self._rational[indx][-1]
        # if relative_time > 0.3:
        #     assert self.opponent_ufun is not None
        #     if self.opponent_ufun(outcome) < self.opponent_ufun.reserved_value:
        #         self.generate_offer(relative_time)
        return outcome

    def is_acceptable(self, offer, relative_time) -> bool:
        """The acceptance strategy"""
        # If there is no offer, there is nothing to accept
        if offer is None or self._rational is None:
            return False

        asp = aspiration_function(relative_time, 1.0, 0.0, 1.0, 1.0)
        max_rational = len(self._rational) - 1
        indx = max(0, min(max_rational, int(asp * max_rational)))
        outcome = self._rational[indx][-1]

        assert self.ufun is not None
        if self.ufun(offer) >= self.ufun(outcome):
            return True
        elif relative_time > 0.98 and self.ufun(offer) > self.ufun.reserved_value:
            return True
        else:
            return False

    def update_reserved_value(self, offer, relative_time):
        """Learns the reserved value of the partner"""
        assert self.opponent_ufun is not None

        if offer is None:
            return
        # save to the list of utilities received from the opponent and their times
        self.opponent_utilities.append(float(self.opponent_ufun(offer)))
        self.opponent_times.append(relative_time)

        [_ for idx, _ in enumerate(self.opponent_times) if idx % 2 == 0]
        [_ for idx, _ in enumerate(self.opponent_utilities) if idx % 2 == 0]

        n_unique = len(set(self.opponent_utilities))
        if n_unique < self.min_unique_utilities:
            self._past_oppnent_rv = 0.0
            self.opponent_ufun.reserved_value = 0.0
            return
        bounds = ((0.2, 0.0), (5.0, min(self.opponent_utilities)))
        err = ""
        try:
            optimal_vals, _ = curve_fit(
                lambda x, e, rv: aspiration_function(
                    x, self.opponent_utilities[0], rv, e, 1.0
                ),
                tmp_times,
                tmp_opponent_utilities,
                bounds=bounds,
            )
            if relative_time >= 0.4 and len(self.opponent_utilities) > 10:
                self._past_oppnent_rv = self.opponent_ufun.reserved_value
                self.opponent_ufun.reserved_value = optimal_vals[1] * (
                    np.exp(self.opponent_utilities[-1] / self.opponent_utilities[-2])
                    - 0.5
                )
            else:
                self._past_oppnent_rv = self.opponent_ufun.reserved_value
                self.opponent_ufun.reserved_value = optimal_vals[1]
        except Exception as e:
            err, optimal_vals = f"{str(e)}", [None, None]

        # log my estimate
        if self._enable_logging:
            self.nmi.log_info(
                self.id,
                dict(
                    estimated_rv=self.opponent_ufun.reserved_value,
                    n_unique=n_unique,
                    opponent_utility=self.opponent_utilities[-1],
                    estimated_exponent=optimal_vals[0],
                    estimated_max=self.opponent_utilities[0],
                    error=err,
                ),
            )<|MERGE_RESOLUTION|>--- conflicted
+++ resolved
@@ -1,17 +1,11 @@
-<<<<<<< HEAD
-import numpy as np
-=======
+from negmas.common import PreferencesChange
 from copy import deepcopy
 
 from anl.anl2024.negotiators.base import ANLNegotiator
-from negmas.common import PreferencesChange
 import numpy as np
 from negmas.sao import SAOResponse
->>>>>>> 1e1b9e60
 from negmas import Outcome, ResponseType
-from negmas.common import PreferencesChange
 from negmas.preferences import nash_points, pareto_frontier
-from negmas.sao import SAONegotiator, SAOResponse
 from scipy.optimize import curve_fit
 
 __all__ = ["CARCAgent"]
@@ -141,8 +135,10 @@
         self.opponent_utilities.append(float(self.opponent_ufun(offer)))
         self.opponent_times.append(relative_time)
 
-        [_ for idx, _ in enumerate(self.opponent_times) if idx % 2 == 0]
-        [_ for idx, _ in enumerate(self.opponent_utilities) if idx % 2 == 0]
+        tmp_times = [_ for idx, _ in enumerate(self.opponent_times) if idx % 2 == 0]
+        tmp_opponent_utilities = [
+            _ for idx, _ in enumerate(self.opponent_utilities) if idx % 2 == 0
+        ]
 
         n_unique = len(set(self.opponent_utilities))
         if n_unique < self.min_unique_utilities:
