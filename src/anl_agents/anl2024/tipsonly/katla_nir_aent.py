import math
import random
from typing import List

<<<<<<< HEAD
import numpy as np
from negmas.gb.common import GBState
from negmas.outcomes import Outcome
from negmas.sao import ResponseType, SAONegotiator, SAOResponse, SAOState
=======
from anl.anl2024.negotiators.base import ANLNegotiator
from negmas.gb.common import GBState
from negmas.outcomes import Outcome
from negmas.sao import ResponseType, SAOResponse, SAOState
import math
import numpy as np
>>>>>>> 1e1b9e60

__all__ = ["KatlaNirAgent"]


def safelog(x, *args, **kwargs):
    if x < 1e-10:
        return -3000.0
    return math.log(x, *args, **kwargs)


class DetectingRegion:
    def __init__(self, T: int, Nt: int, Np: int):
        self.T = T  # Deadline
        self.current_time = 0  # Current negotiation time
        self.Nt = Nt  # Number of columns
        self.Np = Np  # Number of rows
        self.cells = []  # List to store detecting cells
        self.random_reservation_points = []  # List to store random reservation points
        self.regression_curves = []  # List to store regression curves
        self.fitted_offers = []  # List to store fitted offers
        self.correlations = []  # List to store non-linear correlations
        self.prior_probabilities = []  # List to store prior probabilities
        self.posterior_probabilities = []  # List to store posterior probabilities
        self.fitted_offers_T = []  # List to store fitted offers till deadline

        self.initialize_detecting_region()

    def initialize_detecting_region(self):
        # Define detecting region
        self.detecting_region = (1, self.T, 0, 100)  # Initial detecting region

        # Initialize detecting cells and generate random reservation points
        self.update_detecting_region()

    def update_detecting_region(
        self, state: SAOState | None = None, max_price: float = 100
    ):
        # Update the detecting region with the current negotiation time
        if state is not None:
            self.current_time = state.step
        else:
            self.current_time = 0
        max_price = max_price
        if self.current_time == 0:
            max_price = 100
        self.detecting_region = (self.T, self.T, 0, max_price)

        # Clear previous random reservation points and detecting cells
        self.random_reservation_points.clear()
        self.cells.clear()
        self.regression_curves.clear()
        self.fitted_offers.clear()
        self.correlations.clear()
        self.prior_probabilities.clear()
        self.posterior_probabilities.clear()

        # Initialize detecting cells and generate random reservation points
        for t_idx in range(self.Nt):
            t_low = (
                self.detecting_region[0]
                + t_idx
                * (self.detecting_region[1] - self.detecting_region[0])
                / self.Nt
            )
            t_high = (
                self.detecting_region[0]
                + (t_idx + 1)
                * (self.detecting_region[1] - self.detecting_region[0])
                / self.Nt
            )
            for p_idx in range(self.Np):
                p_low = (
                    self.detecting_region[2]
                    + p_idx
                    * (self.detecting_region[3] - self.detecting_region[2])
                    / self.Np
                )
                p_high = (
                    self.detecting_region[2]
                    + (p_idx + 1)
                    * (self.detecting_region[3] - self.detecting_region[2])
                    / self.Np
                )
                px = random.uniform(p_low, p_high)
                self.cells.append((t_low, t_high, p_low, p_high))
                self.random_reservation_points.append((self.T, px))
                self.prior_probabilities.append(1 / (self.Nt * self.Np))
                self.posterior_probabilities.append(1 / (self.Nt * self.Np))

    def print_detecting_region(self):
        pass
        # print(f"Detecting region: {self.detecting_region}")
        # for idx, cell in enumerate(self.cells):
        #     print(f"Cell {idx}: {cell}")
        # for idx, point in enumerate(self.random_reservation_points):
        #     print(f"Random reservation point {idx}: {point}")

    def generate_regression_curve(self, history: List[float]):
        # init price
        init_price = history[0] if history[0] != 0 else 100

        for reservation_point in self.random_reservation_points:
            # claculate the beta coefficient
            beta = 0
            up = 0
            down = 0
            t_i_x, p_i_x = reservation_point[0], reservation_point[1]

            for i in range(1, self.current_time):
                history[i] = history[i] if history[i] != init_price else init_price - 1
                p_star_i = safelog((init_price - history[i]) / (init_price - p_i_x))
                t_star_i = safelog(i / self.T)
                up += p_star_i * t_star_i
                down += t_star_i**2

            beta = up / down
            # print(f"beta: {beta}")
            if beta < 0 or np.isnan(beta):
                beta = 0.8
            self.regression_curves.append((init_price, p_i_x, t_i_x, beta))

    def clalculate_fitted_offers(self):
        for curve in self.regression_curves:
            index = 0
            offer_list = []  # List to store fitted offers
            init_price, p_i_x, t_i_x, beta = curve
            for i in range(0, self.current_time + 1):
                offer = init_price + (p_i_x - init_price) * ((i / t_i_x) ** beta)
                offer_list.append(offer)
            index += 1
            self.fitted_offers.append(offer_list)

    def clalculate_fitted_offers_till_deadtime(self):
        self.fitted_offers_T.clear()
        for curve in self.regression_curves:
            offer_list = []  # List to store fitted offers
            init_price, p_i_x, t_i_x, beta = curve
            for i in range(0, self.T + 1):
                offer = init_price + (p_i_x - init_price) * ((i / t_i_x) ** beta)
                offer_list.append((i, offer))
            self.fitted_offers_T.append(offer_list)

    def get_non_linear_correlation(self, history: List[float]):
        p_gag = np.mean(history)
        for fitted_offer in self.fitted_offers:
            p_hat_gag = np.mean(fitted_offer)
            up = 0
            down = 0
            down_left = 0
            down_right = 0
            for i in range(0, self.current_time):
                left = history[i] - p_gag
                right = fitted_offer[i] - p_hat_gag
                up += left * right
                down_left += left**2
                down_right += right**2
            down = math.sqrt(down_left * down_right)
            correlation = up / down
            if correlation < 0 or np.isnan(correlation):
                correlation = 0.1
            self.correlations.append(correlation)

    def bayesian_update(self):
        p = 0
        sum = 0

        for idx, cell in enumerate(self.cells):
            # print(f"Prior probability for cell {idx}: {self.prior_probabilities[idx]}")
            # print(f"Correlation for cell {idx}: {self.correlations[idx]}")
            sum += self.prior_probabilities[idx] * self.correlations[idx]
            # print(f"Sum: {sum}")

        for idx, cell in enumerate(self.cells):
            p = (self.prior_probabilities[idx] * self.correlations[idx]) / sum
            # print(
            # f"Posterior probability for reservation point {self.random_reservation_points[idx]}: {p / sum}"
            # )
            self.posterior_probabilities[idx] = p
            self.prior_probabilities[idx] = p

    def get_best_reservation_point(self):
        best_point = self.random_reservation_points[0]
        best_probability = self.posterior_probabilities[0]

        for idx, point in enumerate(self.random_reservation_points):
            if self.posterior_probabilities[idx] > best_probability:
                best_probability = self.posterior_probabilities[idx]
                best_point = point

        # print(f"Best reservation point: {best_point} with probability: {best_probability}")
        return best_point


class KatlaNirAgent(ANLNegotiator):
    IP = 0  # Initial price will be set during negotiation start
    RP = 0  # Reserve price
    T = 0  # Deadline
    beta = 0  # Concession parameter
    detecting_region: DetectingRegion
    N = (0, 0)  # (rows, columns) to divide the deterministic region into N
    HISTORY = []  # History of the offers made by the opponent
    Historical_offer_points = []  # each point is a tuple of (time, utility)

    rational_outcomes = tuple()
    partner_reserved_value = 0
    my_current_offer = (0, 0)
    my_reserved_price = 0
    MY_HISTORY = []  # History of the offers made by the agent
    score = 0
    score_list = []

    def on_negotiation_start(self, state: GBState) -> None:
        # initialize the parameters
        assert self.ufun is not None
        self.IP = 101 - float(self.ufun(self.ufun.best())) * 100
        self.RP = 100 - self.reserved_value * 100

        nsteps__ = (
            self.nmi.n_steps
            if self.nmi.n_steps
            else int(
                (self.nmi.state.time + 1e-6) / (self.nmi.state.relative_time + 1e-6)
                + 0.5
            )
        )
        self.T = nsteps__
        self.beta = 1.6
        self.N = (3, 3)
        self.HISTORY = []
        self.detecting_region = DetectingRegion(self.T, self.N[0], self.N[1])
        self.my_reserved_price = 100 - self.reserved_value * 100
        self.my_current_offer = (0, self.IP)

    def on_preferences_changed(self, changes):
        # If there a no outcomes (should in theory never happen)
        if self.ufun is None:
            return

        self.rational_outcomes = [
            _
            for _ in self.nmi.outcome_space.enumerate_or_sample()  # enumerates outcome space when finite, samples when infinite
            if self.ufun(_) > self.ufun.reserved_value
        ]

        # Estimate the reservation value, as a first guess, the opponent has the same reserved_value as you
        self.partner_reserved_value = self.ufun.reserved_value

    def __call__(self, state: SAOState) -> SAOResponse:
        offer = state.current_offer

        if self.ufun is None:
            return SAOResponse(ResponseType.END_NEGOTIATION, None)

        assert self.opponent_ufun is not None
        oppu_ = float(self.opponent_ufun(offer))
        if offer is not None:
            self.HISTORY.append(oppu_ * 100)

        if len(self.HISTORY) > 4:
            self.detecting_region.update_detecting_region(state, oppu_ * 100)
            self.detecting_region.generate_regression_curve(self.HISTORY)
            self.detecting_region.clalculate_fitted_offers()
            self.detecting_region.get_non_linear_correlation(self.HISTORY)
            self.detecting_region.bayesian_update()

            if state.step > 2:
                self.adapt_new_beta(state)

        if self.acceptance_strategy(state):
            return SAOResponse(ResponseType.ACCEPT_OFFER, offer)

        # If it's not acceptable, determine the counter offer in the bidding_strategy
        return SAOResponse(ResponseType.REJECT_OFFER, self.bidding_strategy(state))

    def acceptance_strategy(self, state: SAOState) -> bool:
        assert self.ufun

        offer = state.current_offer

        if self.isFinalRound(state):
            return True

        if self.ufun(offer) >= self.ufun(self.bidding_strategy(state)):
            return True

        return False

    def bidding_strategy(self, state: SAOState) -> Outcome | None:
        assert self.ufun

        t = state.step
        t0 = self.my_current_offer[0]
        p0 = self.my_current_offer[1]

        target_offer = p0 + (self.my_reserved_price - p0) * (
            ((t - t0) / (self.T - t0)) ** self.beta
        )

        if target_offer > self.my_reserved_price:
            target_offer = self.my_reserved_price

        closest_outcome = None
        target_utility = 1 - target_offer / 100
        min_distance = float("inf")

        for outcome in self.rational_outcomes:
            distance = abs(target_utility - float(self.ufun(outcome)))
            if distance < min_distance:
                min_distance = distance
                closest_outcome = outcome

        self.my_current_offer = (
            state.step,
            100 - float(self.ufun(closest_outcome)) * 100,
        )
        self.MY_HISTORY.append(self.my_current_offer)

        return closest_outcome

    def isFinalRound(self, state: SAOState) -> bool:
        if state.step == int(self.T * 0.8):
            return True
        return False

    def adapt_new_beta(self, state: SAOState) -> None:
        self.detecting_region.clalculate_fitted_offers_till_deadtime()
        beta_gags = []  # List to store beta values
        conssesion_points = []
        p0 = self.my_current_offer[1]
        t0 = self.my_current_offer[0]

        assert self.ufun is not None
        nego_region = [
            (100 - 100 * float(self.ufun(_))) for _ in self.rational_outcomes
        ]
        for idx, point in enumerate(self.detecting_region.random_reservation_points):
            pix = 100 - point[1]
            tix = point[0] - 1
            if (pix) > p0 and pix < self.my_reserved_price:
                conssesion_points.append((tix, pix))
            else:
                offers = [
                    fitted_offer
                    for fitted_offer in self.detecting_region.fitted_offers_T[idx]
                    if (100 - fitted_offer[1]) > min(nego_region)
                    and (100 - fitted_offer[1]) < max(nego_region)
                    and fitted_offer[0] > t0
                ]
                if len(offers) > 0:
                    conssesion_points.append(min(offers, key=lambda x: x[1]))
                else:
                    conssesion_points.append((t0 + 1, 0.97 * self.my_reserved_price))

        if len(conssesion_points) > 0:
            for point in conssesion_points:
                tp = point[0]
                pp = point[1]
                log_base = (tp - t0) / (self.T - t0)
                log_body = (p0 - pp) / (p0 - self.my_reserved_price)

                if log_base != 1 and log_body != 1 and log_base > 0 and log_body > 0:
                    new_beta = safelog(log_body) / safelog(log_base)
                    beta_gags.append(new_beta)
        down = 0
        for beta, prior in zip(beta_gags, self.detecting_region.prior_probabilities):
            down += prior / (1 + beta)
        if down == 0:
            self.beta = 0.8
            return
        overall_beta = (1 / down) - 1
        if overall_beta < 0 or np.isnan(overall_beta):
            overall_beta = 0.8
        self.beta = overall_beta


# if you want to do a very small test, use the parameter small=True here. Otherwise, you can use the default parameters.
# if __name__ == "__main__":
#     from helpers.runner import run_a_tournament

#     run_a_tournament(TestedNegotiator= KatlaNirAgent, small=True)<|MERGE_RESOLUTION|>--- conflicted
+++ resolved
@@ -1,20 +1,11 @@
 import math
 import random
 from typing import List
-
-<<<<<<< HEAD
 import numpy as np
-from negmas.gb.common import GBState
-from negmas.outcomes import Outcome
-from negmas.sao import ResponseType, SAONegotiator, SAOResponse, SAOState
-=======
 from anl.anl2024.negotiators.base import ANLNegotiator
 from negmas.gb.common import GBState
 from negmas.outcomes import Outcome
 from negmas.sao import ResponseType, SAOResponse, SAOState
-import math
-import numpy as np
->>>>>>> 1e1b9e60
 
 __all__ = ["KatlaNirAgent"]
 
