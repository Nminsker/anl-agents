--- conflicted
+++ resolved
@@ -12,15 +12,12 @@
 """
 
 
-<<<<<<< HEAD
-=======
 def safelog(x, *args, **kwargs):
     if x < 1e-10:
         return -3000.0
     return math.log(x, *args, **kwargs)
 
 
->>>>>>> 1e1b9e60
 def compare_utilities(
     self_ufun: UFun, other_ufun: UFun, self_outcome_spce: OutcomeSpace
 ) -> float:
@@ -58,12 +55,6 @@
                 min_epsilon = min(min_epsilon, difference)
                 break
     return min_epsilon if min_epsilon != float("inf") else -1.0
-<<<<<<< HEAD
-=======
-
-
-from scipy import integrate
->>>>>>> 1e1b9e60
 
 
 def sim(
