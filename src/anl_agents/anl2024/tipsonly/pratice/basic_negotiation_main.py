--- conflicted
+++ resolved
@@ -1,30 +1,9 @@
-<<<<<<< HEAD
-# Imports for running a single negotiation
-import copy
-
-import matplotlib.pyplot as plt
-import numpy as np
-from anl.anl2024 import anl2024_tournament
-from anl.anl2024.negotiators import Boulware, Conceder, RVFitter
-from anl.anl2024.runner import mixed_scenarios
-from negmas import Outcome, ResponseType, SAOState
-from negmas.sao import SAOMechanism, SAONegotiator, SAOResponse
 from scipy.optimize import curve_fit
-=======
 from copy import deepcopy
 from anl.anl2024.negotiators.base import ANLNegotiator
-from scipy.optimize import curve_fit
 import numpy as np
-from anl.anl2024 import anl2024_tournament
-from anl.anl2024.negotiators import Boulware, Conceder, RVFitter
 from negmas.sao import SAOResponse
 from negmas import Outcome, ResponseType, SAOState
-
-# Imports for running a single negotiation
-import copy
-from negmas.sao import SAOMechanism
-from anl.anl2024.runner import mixed_scenarios
->>>>>>> 1e1b9e60
 
 
 def aspiration_function(t, mx, rv, e):
@@ -65,10 +44,7 @@
 
     def generate_offer(self, relative_time) -> Outcome:
         # The offering strategy
-<<<<<<< HEAD
-=======
         assert self.opponent_ufun is not None and self.ufun is not None
->>>>>>> 1e1b9e60
         if (
             not self._rational
             or abs(self.opponent_ufun.reserved_value - self._past_opponent_rv) > 1e-3
@@ -102,10 +78,7 @@
             offer is None
         ):  # If the offer is None, we are just at the beginning of a new negotiation
             return False
-<<<<<<< HEAD
-=======
         assert self.ufun is not None
->>>>>>> 1e1b9e60
         asp = aspiration_function(relative_time, 1.0, self.ufun.reserved_value, self.e)
         return float(self.ufun(offer)) >= asp
 
@@ -132,46 +105,4 @@
             self._past_opponent_rv = self.opponent_ufun.reserved_value
             self.opponent_ufun.reserved_value = optimal_vals[1]
         except Exception:
-            pass
-
-
-if __name__ == "__main__":
-<<<<<<< HEAD
-=======
-    import matplotlib.pyplot as plt
-
->>>>>>> 1e1b9e60
-    # Evaluate the negotiators
-    res = anl2024_tournament(
-        n_scenarios=1,
-        n_repetitions=3,
-        nologs=True,
-        njobs=-1,
-        competitors=[MyNegotiator, Boulware, Conceder],
-    )
-
-    # Running a single negotiation
-    s = mixed_scenarios(1)[0]  # Get some random scenario
-    # Copy ufuns and set the reserved value to 0 at the beginning
-    ufuns0 = [copy.deepcopy(u) for u in s.ufuns]
-    for u in ufuns0:
-        u.reserved_value = 0.0
-    # The negotiation mechanism
-    session = SAOMechanism(n_steps=1000, outcome_space=s.outcome_space)
-    # Add the negotiators into the session
-    session.add(
-        MyNegotiator(
-            name="MyNegotiator",
-            private_info=dict(opponent_ufun=ufuns0[1]),
-            ufun=ufuns0[0],
-        )
-    )
-    session.add(
-        RVFitter(
-            name="RVFitter", private_info=dict(opponent_ufun=ufuns0[0]), ufun=s.ufuns[1]
-        )
-    )
-
-    session.run()
-    session.plot()
-    plt.show()+            pass