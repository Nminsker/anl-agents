import math
import random

<<<<<<< HEAD
import numpy as np
from negmas import SAOState
from negmas.sao import SAONegotiator
from sklearn.cluster import DBSCAN, KMeans
from sklearn.preprocessing import MinMaxScaler


=======
from anl.anl2024.negotiators.base import ANLNegotiator
from sklearn.cluster import DBSCAN, KMeans
from sklearn.preprocessing import MinMaxScaler
import numpy as np
from negmas import SAOState, SAOResponse, Outcome


def safelog(x, *args, **kwargs):
    if x < 1e-10:
        return -3000.0
    return math.log(x, *args, **kwargs)


>>>>>>> 1e1b9e60
def initialize_DetReg(
    initial_value, reserved_value, time_high=1000, time_low=10
) -> tuple:
    """
    The first initialization of the DetReg rectangle, for a later learning process of the opponent behaviour.
    Args:
         initial_value(float): The initial value of the DetReg rectangle, such as the lowest value that the agent can accept and
            the lower bound in the rectangle.
         reserved_value(float): The reserved value of the DetReg rectangle, like the upper bound in the rectangle, such as the
            best value that the agent can get.
         time_high(float): The upper bound in the context of time, because of this time dependent approach, we need to keep
            track of the time limit.
        time_low(float): The lower bound in the context of time, because of this time dependent approach, we need to keep
            track of the time limit.
    Returns:
        tuple: The initialized DetReg rectangle with (Tl, Th, Pl, Ph) values.
    """
    return (time_low, time_high, initial_value, reserved_value)


class GeneralNegotiationModel(ANLNegotiator):
    def __init__(self, *args, **kwargs) -> None:
        """
        Initializes the general negotiation model.
        Make the following steps inside:
        1. Initialize the time variable to 0.0, to keep track of the time limit.
        2.  We initialize the DetReg tuple using an upper bound of the best utility and worst utility values as bounds.
        """
        super(GeneralNegotiationModel, self).__init__(*args, **kwargs)
        self.opponent_times: list[float] = []
        self.opponent_utilities: list[float] = []
        self.previous_offers: list[Outcome] = []
        self._past_opponent_rv = 0.0
        self._future_opponent_rv = 0
<<<<<<< HEAD
        self.DetReg_tuple = initialize_DetReg(
            initial_value=self.opponent_ufun.worst(),
            reserved_value=self.opponent_ufun.best(),
        )
=======
>>>>>>> 1e1b9e60
        self.regression_calculations_dp: dict[str, float] = {}
        self.total_cells_as_clusters = None
        self.kmeans_clustering = None
        self.min_max_scaler = None
        self.probability_distribution_hypotheses: dict[
            str, float
        ] = {}  # The probability distribution hypotheses for the learning process
<<<<<<< HEAD
=======
        self.opp_worst__, self.opp_best__ = None, None
        self.DetReg_tuple = None
        if self.opponent_ufun is not None:
            self.opp_worst__ = self.opponent_ufun.worst()
            self.opp_best__ = self.opponent_ufun.best()
            self.DetReg_tuple = initialize_DetReg(
                initial_value=self.opp_worst__, reserved_value=self.opp_best__
            )

    def on_preferences_changed(self, changes):
        if self.opponent_ufun is not None:
            self.opp_worst__ = self.opponent_ufun.worst()
            self.opp_best__ = self.opponent_ufun.best()
            self.DetReg_tuple = initialize_DetReg(
                initial_value=self.opp_worst__, reserved_value=self.opp_best__
            )
        return super().on_preferences_changed(changes)
>>>>>>> 1e1b9e60

    def __call__(self, state: SAOState) -> SAOResponse:
        offer = state.current_offer
        if offer is not None:
            current_offer = self.save_offer(offer, state.relative_time)
            rand_offers = self.generate_random_offers()
            self.set_initial_probabilities()
            for rand_offer in rand_offers:
                # We're calculating the regression line till the relative time (current)
                # Based on the opponent's historical offers
                if rand_offer[1] < state.relative_time:
                    # Calculating the regression line (li) for the random offer.
                    # We use dynamic programming to save time and unnecessary calculations
                    rand_offer_key = self.generate_key_for_dp(
                        offer=rand_offer, parent_offer=current_offer
                    )
                    if rand_offer_key not in self.regression_calculations_dp.keys():
                        reg_line_li = self.calc_regression_curve(
                            rand_offer=rand_offer, current_offer=current_offer
                        )
                        self.regression_calculations_dp[rand_offer_key] = reg_line_li
                    else:
                        reg_line_li = self.regression_calculations_dp[rand_offer_key]

                    # Extract the fitted offers that match the regression line constraint.
                    fitted_offers = self.get_fitted_offers(
                        regression_line=reg_line_li, random_offers=rand_offers
                    )
                    if len(fitted_offers) > 0:
                        """
                        Calculating the non-linear correlation between opponent's historical offers and the fitted offers.
                         If the value of coefficient is close to 1 - this offer is good offer and we can save it as a good one.
                         If the value of coefficient is close to -1 - this offer is a bad offer and we can prevent it.
                         """
<<<<<<< HEAD
                        self.calc_nonlinear_correlation_coefficient(
=======
                        coefficient = self.calc_nonlinear_correlation_coefficient(
>>>>>>> 1e1b9e60
                            fitted_offers=fitted_offers, t=state.relative_time
                        )
                    self.update_hypothesis(current_offer=state.current_offer)

    def save_offer(self, current_offer, relative_time):
        assert self.opponent_ufun is not None
        self.opponent_times.append(relative_time)
        self.opponent_utilities.append(float(self.opponent_ufun(current_offer)))
        offer = (current_offer, relative_time, self.opponent_ufun.reserved_value)
        self.previous_offers.append(offer)
        self._past_opponent_rv = self.opponent_ufun.reserved_value
        return offer

    def generate_random_offers(
        self,
        time_grid_size=10,
        value_grid_size=5,
    ) -> list:
        """
        Generates random reservation points within each cell of the DetReg.
        At round tb, the buyer selects a random reservation point Xi (Ti(Xi),Pi(Xi)) in each cell Ci of the detecting region.

        Args:
            time_grid_size (int, optional): Size of the time grid cells. Default to 10.
            value_grid_size (int, optional): Size of the value grid cells. Default to 5.

        Returns:
            list: A list of randomly generated reservation points (time, price, reservation_value) tuples.
        ***
        Note: We make the cells inside the DetReg grid to be as clusters, using a clustering DBSCAN model that will find
            the relationships between the randon points and cluster them to 'cells'.
        ***
        """
        self.init_cluster_from_opponent_outcome_space()  # Initializing the cluster model and fit him
        # Define time and value grids
        time_start, time_end, offer_start, offer_end = self.DetReg_tuple
        time_cells = range(time_start, time_end, time_grid_size)
        price_cells = range(offer_start, offer_end, value_grid_size)
        num_of_generations = 20  # TODO: Adjusting this value to get better results
        random_offers = []
        for i in range(num_of_generations):
            for time_cell in time_cells:
                for price_cell in price_cells:
                    # Define cell boundaries (inclusive)
                    min_time = time_cell
                    max_time = min_time + time_grid_size - 1
                    min_price = price_cell
                    max_price = min_price + value_grid_size - 1

                    # Generate random point within the cell boundaries
                    rand_time = random.uniform(min_time, max_time)
                    rand_price = random.uniform(min_price, max_price)
                    rv = self.opponent_ufun(
                        (rand_time, rand_price)
                    )  # The reserved value from the opponent's utility function.
                    rand_point = (rand_time, rand_price, rv)
                    random_offers.append(rand_point)

        return random_offers

    def init_cluster_from_opponent_outcome_space(self, EPS_VAL=0.3, MIN_SAMPLES=3.5):
        """
        Creating the DetReg cells using the opponent's outcome space that already given.
        Args:
             EPS_VAL(float,optional) - The epsilon that mentioned the maximum distance between
                two samples for one to be considered as in the neighborhood of the other (for the clustering technique).
            MIN_SAMPLES (float,optional) - The number of samples (or total weight) in a neighborhood for
                a point to be considered as a core point.
        """
        self.total_cells_as_clusters = DBSCAN(eps=EPS_VAL, min_samples=MIN_SAMPLES)
        self.min_max_scaler = MinMaxScaler()  # feature scaling (between 0-1)

        rand_samples = set()
        for i in range(10):
            rand_samples.add(
                self.opponent_ufun.outcome_space.sample(
                    n_outcomes=100, with_replacement=True
                )
            )
        rand_samples = [
            outcome for outcome in rand_samples if self.in_DetReg_boundaries(outcome)
        ]
        X = np.array(rand_samples)

        self.min_max_scaler.fit(X)
        X_scaled = self.min_max_scaler.transform(X)
        self.total_cells_as_clusters.fit(
            X_scaled
        )  # Make clusters according to the outcome space sample
        # Initialize the KMEANS eith the number of clusters from the DBSCAN
        n_clusters = len(
            set(self.total_cells_as_clusters.labels_)
        )  # Taking the number of clusters to the kmeans model
        self.kmeans_clustering = KMeans(n_clusters=n_clusters, init="k-means++")
        self.kmeans_clustering.fit(X_scaled)

    def predict_cluster(self, new_data_point):
        """
        Predicts the cluster label for a new data point using distance to core samples.

        Args:
            new_data_point: A new data point to be assigned to a cluster.

        Returns:
            int: The predicted cluster label for the new data point, or -1 if no close cluster is found.
        """

        # Get core samples and cluster labels (assuming they're stored)
        core_samples = self.total_cells_as_clusters.core_samples_
        cluster_labels = self.total_cells_as_clusters.labels_

        # Minimum distance and corresponding cluster (initialization)
        min_distance = np.inf
        predicted_cluster = -1

        # Loop through core samples and find the closest one
        for i, core_sample in enumerate(core_samples):
            distance = np.linalg.norm(
                new_data_point - core_sample
            )  # Calculate distance
            if distance < min_distance:
                min_distance = distance
                predicted_cluster = cluster_labels[i]

        return predicted_cluster

    def in_DetReg_boundaries(self, outcome):
        """
        Checks if a given outcome falls within the boundaries of the DetReg.

        Args:
            outcome: A single outcome value from the opponent's outcome space.

        Returns:
            bool: True if the outcome is within DetReg boundaries, False otherwise.
        """
        time_start, time_end, offer_start, offer_end = self.DetReg_tuple
        return (
            time_start <= outcome[0] <= time_end
            and offer_start <= outcome[1] <= offer_end
        )

    def set_initial_probabilities(self):
        # We use uniform distribution for now
        n_all = self.total_cells_as_clusters.n_cells
        clusters_labels = self.total_cells_as_clusters.labels_
        for i, label in zip(n_all, set(clusters_labels)):
            k = f"H_{label}"
            self.probability_distribution_hypotheses[k] = 1 / n_all

    def probability_of_Hi(self, i):
        k = f"H_{i}"
        return self.probability_distribution_hypotheses[k]

    def get_probability_distribution_hypotheses(
        self, single_outcome, single_hypotheses
    ):
        single_outcome = self.min_max_scaler(single_outcome)
        single_outcome = np.array(single_outcome)
        p = self.kmeans_clustering.predict([single_outcome])
        # TODO: CHECK THE OUTPUT OF p!
        if p == single_hypotheses:
            return self.probability_distribution_hypotheses[f"H_{p}"]

    def update_hypothesis(self, current_offer):
        """
        returns a renewed belief based on the observed outcome O(current_offer) and at next round, the agent will
        update the prior probability P(Hi) using the posterior probability P(Hi|O), thus a
        more precise estimation is achieved by using the following Equation:
            P(Hi|O) = P(Hi)P(O|Hi) // ∑ (N_all> k >0) = P(O|Hk)P(Hk)
            Where:
                P(O|Hi)- represents the likelihood that outcome might happen based on hypothesis Hi.
                P(Hi) - represents the hypothesis probability.
            Args:
                param current_offer: the current offer of the opponent.

        """
        denominator = 0.0
        for k, v in self.probability_distribution_hypotheses.items():
            # Calculate P(Hi)
            label = int(k.split("_")[-1])
            p_h_i = self.probability_of_Hi(label)

            conditional_probability = self.get_probability_distribution_hypotheses(
                single_outcome=current_offer, single_hypotheses=label
            )
            denominator += p_h_i * conditional_probability

        n_all = [k for k in self.probability_distribution_hypotheses.keys()]
        for key_i in range(n_all):
            i = int(key_i.split("_")[-1])
            numerator = self.probability_of_Hi(
                i
            ) * self.get_probability_distribution_hypotheses(
                single_outcome=current_offer, single_hypotheses=i
            )
            self.probability_distribution_hypotheses[key_i] = numerator / denominator

    def calc_regression_curve(self, rand_offer, current_offer):
        """
        At each random point that chosen in the __call__() method, the agent have to calculate
        the regression curve li based on the opponent's historical offers.
        Using this equation:
            offer(t) = p0 + (rv-px)(t/tix)^b
            which is:
                p0 - The first offer in the historical offers.
                pix - The current price of the random offer chosen.
                t - The time of the random offer chosen.
                Ti - The deadline negotiation time.
                b - The concession parameter (will be found using another helper function).
        Args:
            offer (tuple): The offer in which the regression line is calculated.
        """
        p0 = self.previous_offers[0]
        tix = rand_offer[1]  # The offer's time in the second place in the tuple.
        pix = rand_offer[0]  # The offer itself is in the first place in the tuple.
        rv = rand_offer[2]  # The offer's reservation value.

        t = current_offer[0]  # The current offer's relative time
        pi = current_offer[1]  # The current offer's itself
        b = self.get_beta(
            p0=p0, tix=tix, t=t, pi=pi, pix=pix
        )  # The concession parameter
        return p0 + (rv - p0) * pow((t / tix), b)

    def get_beta(self, p0, tix, t, pix, pi) -> float:
        """
        Returns the beta (The concession parameter) value from the following equation:
             b = sigma(
                    (ti*) * (pi*) for (ti*), (pi*) in self. previous_offers)
                    \\
                    (sigma((ti*) for (ti*) in self. previous_offers) ^ 2)
             where:
             pi* = ln((p0 - pi) \\ (p0 - pix))
             t* = ln(t // tix)
        """
        sum_of_tpi = 0.0
        sum_of_ti = 0.0
        for offer in self.previous_offers:
            if offer[0] < t:
                # pi*
                numerator = p0 - pi
                denominator = p0 - pix
                pi_star = safelog(numerator // denominator)  # Base e log

                # ti*
                t_star = safelog(t // tix)

                sum_of_tpi += pi_star * t_star
                sum_of_ti += pow(t_star, 2)
        return sum_of_tpi / sum_of_ti

    def get_fitted_offers(self, regression_line, random_offers) -> list:
        """
        Based on the calculated regression curve li,
        the agent can calculate the fitted offers Oˆ(tb) = {pˆ(0), pˆ(1),..., pˆ(tb) } at each round.
        """
        fitted_offers = []
        for previous_original_offer in self.previous_offers:
            for offer in random_offers:
                # We want to calculate the regression curve foreach offer
                offer_key = self.generate_key_for_dp(
                    offer, parent_offer=previous_original_offer
                )
                if offer_key not in self.regression_calculations_dp.keys():
                    li = self.calc_regression_curve(
                        rand_offer=offer, current_offer=previous_original_offer
                    )
                    self.regression_calculations_dp[offer_key] = li
                else:
                    li = self.regression_calculations_dp[offer_key]
                # If the regression line in fitted to the one in the params, it labels as fitted.
                if li >= regression_line:
                    fitted_offers.append(offer)
        return fitted_offers

    @staticmethod
    def generate_key_for_dp(offer: tuple, parent_offer: tuple) -> str:
        """Key for the Dynamic Programming purpose.
        We represent the key as a string, and the value as a float (represent the regression curve)
        The key is like:
            "p(parent offer information)__(target offer information)"
             Note that the reservation value of the two offers followed by 'rv' keyword.
        """
        return f"p:{parent_offer[0]}:{parent_offer[1]}:rv{parent_offer[2]}__{offer[0]}_{offer[1]}_rv{offer[2]}"

    def calc_nonlinear_correlation_coefficient(self, fitted_offers, t):
        """
        Calculate the nonlinear correlation between opponent’s historical offers O(tb) and the fitted offers Oˆ(tb).
        The coefficient of nonlinear correlation γ can be calculated by:
            γ = sigma((pi - p')(pi^ - (p^)'))
                \\
                sqrt(
                sigma((pi - p')^2
                *
                sigma((pi^) - (p^)'))^2
                )
        Where:
            (p^)' - The average value of all the fitted offers till time t.
            p' = The average value of all the historical offers of the opponent.
        ***
            Note: The non-linear correlation γ, where (0 ≤ γ ≤ 1), is a parameter reflecting the nonlinear similarity between the
            fitted offers and the resemblance between the random reservation point Xi and the opponent's real reservation point X.
        ***
        """
        # Calculate the average value of all fitted offers till time t (p^)'.
        average_fitted_offers = 0.0
        counter = 0
        for offer in fitted_offers:
            if offer[0] <= t:
                average_fitted_offers += offer[1]
                counter += 1
        average_fitted_offers = average_fitted_offers // counter

        # Calculating the average value of all the historical offers of the opponent (p').
        average_historical_offers = 0.0
        for offer in self.previous_offers:
            average_historical_offers += offer[1]
        average_historical_offers = average_historical_offers // len(
            self.previous_offers
        )

        # Calculating the Numerator -> ∑(tb>i>0) = (pi − p')(pˆi − (pˆ)')
        numerator = 0.0
        for i in range(t):
            pi = self.previous_offers[i][1]  # The value of the offer in time i(pi)
            rv_i = self.previous_offers[i][
                2
            ]  # Reservation value for historical offer i
            pi_fitted = fitted_offers[i][
                1
            ]  # The value of the fitted offer in tine i (p^i)
            numerator += (
                pi - average_historical_offers - (rv_i - average_historical_offers)
            ) * (pi_fitted - average_fitted_offers)

        # Calculating the Denominator -> ∑ (tb>i>0) = (pi − p')^2 *  ∑ (n>i>0) = (pˆi − (pˆ)')^2
        n = len(fitted_offers)
        denominator = 0.0
        for i in range(t):
            a = 0.0
            pi = self.previous_offers[i][1]  # The value of the offer in time i(pi)
            a += pi - average_historical_offers
            a = pow(a, 2)
            b = 0.0
            for j in range(n):
                pi_fitted = fitted_offers[i][
                    1
                ]  # The value of the fitted offer in tine i (p^i)
                b += pi_fitted - average_historical_offers
                b = pow(b, 2)
            denominator += a * b
        denominator = math.sqrt(denominator)

        return numerator / denominator  # The correlation value at the end.

    @staticmethod
    def transform_probability_key(k):
        return int(k.split("H")[-1])<|MERGE_RESOLUTION|>--- conflicted
+++ resolved
@@ -1,20 +1,13 @@
 import math
 import random
 
-<<<<<<< HEAD
 import numpy as np
 from negmas import SAOState
-from negmas.sao import SAONegotiator
-from sklearn.cluster import DBSCAN, KMeans
-from sklearn.preprocessing import MinMaxScaler
-
-
-=======
 from anl.anl2024.negotiators.base import ANLNegotiator
 from sklearn.cluster import DBSCAN, KMeans
 from sklearn.preprocessing import MinMaxScaler
-import numpy as np
-from negmas import SAOState, SAOResponse, Outcome
+from negmas.sao import SAOResponse
+from negmas import Outcome
 
 
 def safelog(x, *args, **kwargs):
@@ -23,7 +16,6 @@
     return math.log(x, *args, **kwargs)
 
 
->>>>>>> 1e1b9e60
 def initialize_DetReg(
     initial_value, reserved_value, time_high=1000, time_low=10
 ) -> tuple:
@@ -58,13 +50,11 @@
         self.previous_offers: list[Outcome] = []
         self._past_opponent_rv = 0.0
         self._future_opponent_rv = 0
-<<<<<<< HEAD
+        assert self.opponent_ufun is not None
         self.DetReg_tuple = initialize_DetReg(
             initial_value=self.opponent_ufun.worst(),
             reserved_value=self.opponent_ufun.best(),
         )
-=======
->>>>>>> 1e1b9e60
         self.regression_calculations_dp: dict[str, float] = {}
         self.total_cells_as_clusters = None
         self.kmeans_clustering = None
@@ -72,8 +62,6 @@
         self.probability_distribution_hypotheses: dict[
             str, float
         ] = {}  # The probability distribution hypotheses for the learning process
-<<<<<<< HEAD
-=======
         self.opp_worst__, self.opp_best__ = None, None
         self.DetReg_tuple = None
         if self.opponent_ufun is not None:
@@ -91,7 +79,6 @@
                 initial_value=self.opp_worst__, reserved_value=self.opp_best__
             )
         return super().on_preferences_changed(changes)
->>>>>>> 1e1b9e60
 
     def __call__(self, state: SAOState) -> SAOResponse:
         offer = state.current_offer
@@ -126,11 +113,7 @@
                          If the value of coefficient is close to 1 - this offer is good offer and we can save it as a good one.
                          If the value of coefficient is close to -1 - this offer is a bad offer and we can prevent it.
                          """
-<<<<<<< HEAD
                         self.calc_nonlinear_correlation_coefficient(
-=======
-                        coefficient = self.calc_nonlinear_correlation_coefficient(
->>>>>>> 1e1b9e60
                             fitted_offers=fitted_offers, t=state.relative_time
                         )
                     self.update_hypothesis(current_offer=state.current_offer)
